// Copyright 2019-2020 Amazon.com, Inc. or its affiliates. All Rights Reserved.
//
// Licensed under the Apache License, Version 2.0 (the "License"). You may
// not use this file except in compliance with the License. A copy of the
// License is located at
//
//  http://aws.amazon.com/apache2.0/
//
// or in the "license" file accompanying this file. This file is distributed
// on an "AS IS" BASIS, WITHOUT WARRANTIES OR CONDITIONS OF ANY KIND, either
// express or implied. See the License for the specific language governing
// permissions and limitations under the License.

//go:generate mockgen -destination mock_kinesis/mock_kinesis.go -copyright_file=../COPYRIGHT github.com/aws/amazon-kinesis-streams-for-fluent-bit/kinesis PutRecordsClient

// Package kinesis contains the OutputPlugin which sends log records to Kinesis Stream
package kinesis

import (
	"bytes"
	"fmt"
	"math/rand"
	"os"
	"sync/atomic"
	"time"

	"github.com/aws/amazon-kinesis-firehose-for-fluent-bit/plugins"
	"github.com/aws/aws-sdk-go/aws"
	"github.com/aws/aws-sdk-go/aws/awserr"
	"github.com/aws/aws-sdk-go/aws/credentials/stscreds"
	"github.com/aws/aws-sdk-go/aws/endpoints"
	"github.com/aws/aws-sdk-go/aws/session"
	"github.com/aws/aws-sdk-go/service/kinesis"
	"github.com/fluent/fluent-bit-go/output"
	fluentbit "github.com/fluent/fluent-bit-go/output"
	jsoniter "github.com/json-iterator/go"
	"github.com/lestrrat-go/strftime"
	"github.com/sirupsen/logrus"
)

const (
	partitionKeyCharset = "abcdefghijklmnopqrstuvwxyz" + "ABCDEFGHIJKLMNOPQRSTUVWXYZ0123456789"
)

const (
	// Kinesis API Limit https://docs.aws.amazon.com/sdk-for-go/api/service/kinesis/#Kinesis.PutRecords
	maximumRecordsPerPut      = 500
	maximumPutRecordBatchSize = 1024 * 1024 * 5 // 5 MB
	maximumRecordSize         = 1024 * 1024     // 1 MB

	partitionKeyMaxLength = 256
)

const (
	// We use strftime format specifiers because this will one day be re-written in C
	defaultTimeFmt = "%Y-%m-%dT%H:%M:%S"
)

// PutRecordsClient contains the kinesis PutRecords method call
type PutRecordsClient interface {
	PutRecords(input *kinesis.PutRecordsInput) (*kinesis.PutRecordsOutput, error)
}

type random struct {
	seededRandom *rand.Rand
	buffer       []byte
}

// OutputPlugin sends log records to kinesis
type OutputPlugin struct {
	// The name of the stream that you want log records sent to
	stream string
	// If specified, only these keys and values will be send as the log record
	dataKeys string
	// If specified, the value of that data key will be used as the partition key.
	// Otherwise a random string will be used.
	// Partition key decides in which shard of your stream the data belongs to
	partitionKey string
	// Decides whether to append a newline after each data record
<<<<<<< HEAD
	appendNewline bool
	timeKey       string
	fmtStrftime   *strftime.Strftime
	client        PutRecordsClient
	timer         *plugins.Timeout
	PluginID      int
	random        *random
	Concurrency   int
	retryLimit    int
	// Concurrency is the limit, goroutineCount represents the running goroutines
	goroutineCount int32
	// Used to implement backoff for concurrent flushes
	concurrentRetries uint32
=======
	appendNewline                bool
	timeKey                      string
	fmtStrftime                  *strftime.Strftime
	lastInvalidPartitionKeyIndex int
	client                       PutRecordsClient
	records                      []*kinesis.PutRecordsRequestEntry
	dataLength                   int
	timer                        *plugins.Timeout
	PluginID                     int
	random                       *random
>>>>>>> 09736e26
}

// NewOutputPlugin creates an OutputPlugin object
func NewOutputPlugin(region, stream, dataKeys, partitionKey, roleARN, endpoint, timeKey, timeFmt string, concurrency, retryLimit int, appendNewline bool, pluginID int) (*OutputPlugin, error) {
	client, err := newPutRecordsClient(roleARN, region, endpoint)
	if err != nil {
		return nil, err
	}

	timer, err := plugins.NewTimeout(func(d time.Duration) {
		logrus.Errorf("[kinesis %d] timeout threshold reached: Failed to send logs for %s\n", pluginID, d.String())
		logrus.Errorf("[kinesis %d] Quitting Fluent Bit", pluginID)
		os.Exit(1)
	})

	if err != nil {
		return nil, err
	}

	seededRand := rand.New(rand.NewSource(time.Now().UnixNano()))
	random := &random{
		seededRandom: seededRand,
		buffer:       make([]byte, 8),
	}

	var timeFormatter *strftime.Strftime
	if timeKey != "" {
		if timeFmt == "" {
			timeFmt = defaultTimeFmt
		}
		timeFormatter, err = strftime.New(timeFmt)
		if err != nil {
			logrus.Errorf("[kinesis %d] Issue with strftime format in 'time_key_format'", pluginID)
			return nil, err
		}
	}

	return &OutputPlugin{
<<<<<<< HEAD
		stream:        stream,
		client:        client,
		dataKeys:      dataKeys,
		partitionKey:  partitionKey,
		appendNewline: appendNewline,
		timeKey:       timeKey,
		fmtStrftime:   timeFormatter,
		timer:         timer,
		PluginID:      pluginID,
		random:        random,
		Concurrency:   concurrency,
		retryLimit:    retryLimit,
=======
		stream:                       stream,
		client:                       client,
		records:                      records,
		dataKeys:                     dataKeys,
		partitionKey:                 partitionKey,
		appendNewline:                appendNewline,
		timeKey:                      timeKey,
		fmtStrftime:                  timeFormatter,
		lastInvalidPartitionKeyIndex: -1,
		timer:                        timer,
		PluginID:                     pluginID,
		random:                       random,
>>>>>>> 09736e26
	}, nil
}

// newPutRecordsClient creates the Kinesis client for calling the PutRecords method
func newPutRecordsClient(roleARN string, awsRegion string, endpoint string) (*kinesis.Kinesis, error) {
	sess, err := session.NewSession(&aws.Config{
		Region: aws.String(awsRegion),
	})
	if err != nil {
		return nil, err
	}

	svcConfig := &aws.Config{}
	if endpoint != "" {
		defaultResolver := endpoints.DefaultResolver()
		cwCustomResolverFn := func(service, region string, optFns ...func(*endpoints.Options)) (endpoints.ResolvedEndpoint, error) {
			if service == "kinesis" {
				return endpoints.ResolvedEndpoint{
					URL: endpoint,
				}, nil
			}
			return defaultResolver.EndpointFor(service, region, optFns...)
		}
		svcConfig.EndpointResolver = endpoints.ResolverFunc(cwCustomResolverFn)
	}

	if roleARN != "" {
		creds := stscreds.NewCredentials(sess, roleARN)
		svcConfig.Credentials = creds
	}

	client := kinesis.New(sess, svcConfig)
	client.Handlers.Build.PushBackNamed(plugins.CustomUserAgentHandler())
	return client, nil
}

// AddRecord accepts a record and adds it to the buffer
// the return value is one of: FLB_OK FLB_RETRY FLB_ERROR
func (outputPlugin *OutputPlugin) AddRecord(records *[]*kinesis.PutRecordsRequestEntry, record map[interface{}]interface{}, timeStamp *time.Time) int {
	if outputPlugin.timeKey != "" {
		buf := new(bytes.Buffer)
		err := outputPlugin.fmtStrftime.Format(buf, *timeStamp)
		if err != nil {
			logrus.Errorf("[kinesis %d] Could not create timestamp %v\n", outputPlugin.PluginID, err)
			return fluentbit.FLB_ERROR
		}
		record[outputPlugin.timeKey] = buf.String()
	}

	partitionKey := outputPlugin.getPartitionKey(*records, record)
	data, err := outputPlugin.processRecord(record, partitionKey)
	if err != nil {
		logrus.Errorf("[kinesis %d] %v\n", outputPlugin.PluginID, err)
		// discard this single bad record instead and let the batch continue
		return fluentbit.FLB_OK
	}

<<<<<<< HEAD
	*records = append(*records, &kinesis.PutRecordsRequestEntry{
=======
	newRecordSize := len(data) + len(partitionKey)

	if len(outputPlugin.records) == maximumRecordsPerPut || (outputPlugin.dataLength+newRecordSize) > maximumPutRecordBatchSize {
		retCode, err := outputPlugin.sendCurrentBatch()
		if err != nil {
			logrus.Errorf("[kinesis %d] %v\n", outputPlugin.PluginID, err)
		}
		if retCode != fluentbit.FLB_OK {
			return retCode
		}
	}

	outputPlugin.records = append(outputPlugin.records, &kinesis.PutRecordsRequestEntry{
>>>>>>> 09736e26
		Data:         data,
		PartitionKey: aws.String(partitionKey),
	})
	return fluentbit.FLB_OK
}

// Flush sends the current buffer of log records
// Returns FLB_OK, FLB_RETRY, FLB_ERROR
<<<<<<< HEAD
func (outputPlugin *OutputPlugin) Flush(records *[]*kinesis.PutRecordsRequestEntry) int {
	// Use a different buffer to batch the logs
	requestBuf := make([]*kinesis.PutRecordsRequestEntry, 0, maximumRecordsPerPut)
	dataLength := 0

	for i, record := range *records {
		newRecordSize := len(record.Data) + len(aws.StringValue(record.PartitionKey))

		if len(requestBuf) == maximumRecordsPerPut || (dataLength+newRecordSize) > maximumPutRecordBatchSize {
			retCode, err := outputPlugin.sendCurrentBatch(&requestBuf, &dataLength)
			if err != nil {
				logrus.Errorf("[kinesis %d] %v\n", outputPlugin.PluginID, err)
			}
			if retCode != fluentbit.FLB_OK {
				unsent := (*records)[i:]
				// requestBuf will contain records sendCurrentBatch failed to send,
				// combine those with the records yet to be sent/batched
				*records = append(requestBuf, unsent...)
				return retCode
			}
		}

		requestBuf = append(requestBuf, record)
		dataLength += newRecordSize
	}

	// send any remaining records
	retCode, err := outputPlugin.sendCurrentBatch(&requestBuf, &dataLength)
	if err != nil {
		logrus.Errorf("[kinesis %d] %v\n", outputPlugin.PluginID, err)
	}

	if retCode == output.FLB_OK {
		logrus.Debugf("[kinesis %d] Flushed %d logs\n", outputPlugin.PluginID, len(*records))
	}

	// requestBuf will contain records sendCurrentBatch failed to send
	*records = requestBuf
	return retCode
}

// FlushWithRetries sends the current buffer of log records, with retries
func (outputPlugin *OutputPlugin) FlushWithRetries(count int, records []*kinesis.PutRecordsRequestEntry) {
	var retCode, tries int

	currentRetries := outputPlugin.getConcurrentRetries()
	outputPlugin.addGoroutineCount(1)

	for tries = 0; tries < outputPlugin.retryLimit; tries++ {
		if currentRetries > 0 {
			// Wait if other goroutines are retrying, as well as implement a progressive backoff
			if currentRetries > uint32(outputPlugin.retryLimit) {
				time.Sleep(time.Duration((1<<uint32(outputPlugin.retryLimit))*100) * time.Millisecond)
			} else {
				time.Sleep(time.Duration((1<<currentRetries)*100) * time.Millisecond)
			}
		}

		logrus.Debugf("[kinesis %d] Sending (%d) records, currentRetries=(%d)", outputPlugin.PluginID, len(records), currentRetries)
		retCode = outputPlugin.Flush(&records)
		if retCode != output.FLB_RETRY {
			break
		}
		currentRetries = outputPlugin.addConcurrentRetries(1)
		logrus.Infof("[kinesis %d] Going to retry with (%d) records, currentRetries=(%d)", outputPlugin.PluginID, len(records), currentRetries)
	}

	outputPlugin.addGoroutineCount(-1)
	if tries > 0 {
		outputPlugin.addConcurrentRetries(-tries)
	}

	switch retCode {
	case output.FLB_ERROR:
		logrus.Errorf("[kinesis %d] Failed to send (%d) records with error", outputPlugin.PluginID, len(records))
	case output.FLB_RETRY:
		logrus.Errorf("[kinesis %d] Failed to send (%d) records after retries %d", outputPlugin.PluginID, len(records), outputPlugin.retryLimit)
	case output.FLB_OK:
		logrus.Debugf("[kinesis %d] Flushed %d records\n", outputPlugin.PluginID, count)
	}
}

// FlushConcurrent sends the current buffer of log records in a goroutine with retries
// Returns FLB_OK, FLB_RETRY
// Will return FLB_RETRY if the limit of concurrency has been reached
func (outputPlugin *OutputPlugin) FlushConcurrent(count int, records []*kinesis.PutRecordsRequestEntry) int {

	runningGoRoutines := outputPlugin.getGoroutineCount()
	if runningGoRoutines+1 > int32(outputPlugin.Concurrency) {
		logrus.Infof("[kinesis %d] flush returning retry, concurrency limit reached (%d)\n", outputPlugin.PluginID, runningGoRoutines)
		return output.FLB_RETRY
	}

	curRetries := outputPlugin.getConcurrentRetries()
	if curRetries > 0 {
		logrus.Infof("[kinesis %d] flush returning retry, kinesis retries in progress (%d)\n", outputPlugin.PluginID, curRetries)
		return output.FLB_RETRY
	}

	go outputPlugin.FlushWithRetries(count, records)

	return output.FLB_OK
=======
func (outputPlugin *OutputPlugin) Flush() int {
	retCode, err := outputPlugin.sendCurrentBatch()
	if err != nil {
		logrus.Errorf("[kinesis %d] %v\n", outputPlugin.PluginID, err)
	}
	return retCode
>>>>>>> 09736e26
}

func (outputPlugin *OutputPlugin) processRecord(record map[interface{}]interface{}, partitionKey string) ([]byte, error) {
	if outputPlugin.dataKeys != "" {
		record = plugins.DataKeys(outputPlugin.dataKeys, record)
	}

	var err error
	record, err = plugins.DecodeMap(record)
	if err != nil {
		logrus.Debugf("[kinesis %d] Failed to decode record: %v\n", outputPlugin.PluginID, record)
		return nil, err
	}

	var json = jsoniter.ConfigCompatibleWithStandardLibrary
	data, err := json.Marshal(record)
	if err != nil {
		logrus.Debugf("[kinesis %d] Failed to marshal record: %v\n", outputPlugin.PluginID, record)
		return nil, err
	}

	// append a newline after each log record
	if outputPlugin.appendNewline {
		data = append(data, []byte("\n")...)
	}

	if len(data)+len(partitionKey) > maximumRecordSize {
		return nil, fmt.Errorf("Log record greater than max size allowed by Kinesis")
	}

	return data, nil
}

<<<<<<< HEAD
func (outputPlugin *OutputPlugin) sendCurrentBatch(records *[]*kinesis.PutRecordsRequestEntry, dataLength *int) (int, error) {
	if len(*records) == 0 {
		return fluentbit.FLB_OK, nil
=======
func (outputPlugin *OutputPlugin) sendCurrentBatch() (int, error) {
	if outputPlugin.lastInvalidPartitionKeyIndex >= 0 {
		logrus.Errorf("[kinesis %d] Invalid partition key. Failed to find partition_key %s in log record %s", outputPlugin.PluginID, outputPlugin.partitionKey, outputPlugin.records[outputPlugin.lastInvalidPartitionKeyIndex].Data)
		outputPlugin.lastInvalidPartitionKeyIndex = -1
>>>>>>> 09736e26
	}
	outputPlugin.timer.Check()
	response, err := outputPlugin.client.PutRecords(&kinesis.PutRecordsInput{
		Records:    *records,
		StreamName: aws.String(outputPlugin.stream),
	})
	if err != nil {
		logrus.Errorf("[kinesis %d] PutRecords failed with %v\n", outputPlugin.PluginID, err)
		outputPlugin.timer.Start()
		if aerr, ok := err.(awserr.Error); ok {
			if aerr.Code() == kinesis.ErrCodeProvisionedThroughputExceededException {
				logrus.Warnf("[kinesis %d] Throughput limits for the stream may have been exceeded.", outputPlugin.PluginID)
			}
		}
		return fluentbit.FLB_RETRY, err
	}
	logrus.Debugf("[kinesis %d] Sent %d events to Kinesis\n", outputPlugin.PluginID, len(*records))

	return outputPlugin.processAPIResponse(records, dataLength, response)
}

// processAPIResponse processes the successful and failed records
// it returns an error iff no records succeeded (i.e.) no progress has been made
<<<<<<< HEAD
func (outputPlugin *OutputPlugin) processAPIResponse(records *[]*kinesis.PutRecordsRequestEntry, dataLength *int, response *kinesis.PutRecordsOutput) (int, error) {

	var retCode int = fluentbit.FLB_OK
	var limitsExceeded bool

=======
func (outputPlugin *OutputPlugin) processAPIResponse(response *kinesis.PutRecordsOutput) (int, error) {
>>>>>>> 09736e26
	if aws.Int64Value(response.FailedRecordCount) > 0 {
		// start timer if all records failed (no progress has been made)
		if aws.Int64Value(response.FailedRecordCount) == int64(len(*records)) {
			outputPlugin.timer.Start()
			return fluentbit.FLB_RETRY, fmt.Errorf("PutRecords request returned with no records successfully recieved")
		}

		logrus.Warnf("[kinesis %d] %d/%d records failed to be delivered. Will retry.\n", outputPlugin.PluginID, aws.Int64Value(response.FailedRecordCount), len(*records))
		failedRecords := make([]*kinesis.PutRecordsRequestEntry, 0, aws.Int64Value(response.FailedRecordCount))
		// try to resend failed records
		for i, record := range response.Records {
			if record.ErrorMessage != nil {
				logrus.Debugf("[kinesis %d] Record failed to send with error: %s\n", outputPlugin.PluginID, aws.StringValue(record.ErrorMessage))
				failedRecords = append(failedRecords, (*records)[i])
			}

			if aws.StringValue(record.ErrorCode) == kinesis.ErrCodeProvisionedThroughputExceededException {
<<<<<<< HEAD
				retCode = fluentbit.FLB_RETRY
				limitsExceeded = true
=======
				logrus.Warnf("[kinesis %d] Throughput limits for the stream may have been exceeded.", outputPlugin.PluginID)
				return fluentbit.FLB_RETRY, nil
>>>>>>> 09736e26
			}
		}

		if limitsExceeded {
			logrus.Warnf("[kinesis %d] Throughput limits for the stream may have been exceeded.", outputPlugin.PluginID)
		}

		*records = (*records)[:0]
		*records = append(*records, failedRecords...)
		*dataLength = 0
		for _, record := range *records {
			*dataLength += len(record.Data)
		}
	} else {
		// request fully succeeded
		outputPlugin.timer.Reset()
<<<<<<< HEAD
		*records = (*records)[:0]
		*dataLength = 0
	}
	return retCode, nil
=======
		outputPlugin.records = outputPlugin.records[:0]
		outputPlugin.dataLength = 0
	}
	return fluentbit.FLB_OK, nil
>>>>>>> 09736e26
}

// randomString generates a random string of length 8
// it uses the math/rand library
func (outputPlugin *OutputPlugin) randomString() string {
	for i := range outputPlugin.random.buffer {
		outputPlugin.random.buffer[i] = partitionKeyCharset[outputPlugin.random.seededRandom.Intn(len(partitionKeyCharset))]
	}
	return string(outputPlugin.random.buffer)
}

// getPartitionKey returns the value for a given valid key
// if the given key is emapty or invalid, it returns a random string
func (outputPlugin *OutputPlugin) getPartitionKey(records []*kinesis.PutRecordsRequestEntry, record map[interface{}]interface{}) string {
	partitionKey := outputPlugin.partitionKey
	if partitionKey != "" {
		for k, v := range record {
			dataKey := stringOrByteArray(k)
			if dataKey == partitionKey {
				value := stringOrByteArray(v)
				if value != "" {
					if len(value) > partitionKeyMaxLength {
						value = value[0:partitionKeyMaxLength]
					}
					return value
				}
			}
		}
	}
	return outputPlugin.randomString()
}

// stringOrByteArray returns the string value if the input is a string or byte array otherwise an empty string
func stringOrByteArray(v interface{}) string {
	switch t := v.(type) {
	case []byte:
		return string(t)
	case string:
		return t
	default:
		return ""
	}
}

// getConcurrentRetries value (goroutine safe)
func (outputPlugin *OutputPlugin) getConcurrentRetries() uint32 {
	return atomic.LoadUint32(&outputPlugin.concurrentRetries)
}

// addConcurrentRetries will update the value (goroutine safe)
func (outputPlugin *OutputPlugin) addConcurrentRetries(val int) uint32 {
	return atomic.AddUint32(&outputPlugin.concurrentRetries, uint32(val))
}

// getConcurrentRetries value (goroutine safe)
func (outputPlugin *OutputPlugin) getGoroutineCount() int32 {
	return atomic.LoadInt32(&outputPlugin.goroutineCount)
}

// addConcurrentRetries will update the value (goroutine safe)
func (outputPlugin *OutputPlugin) addGoroutineCount(val int) int32 {
	return atomic.AddInt32(&outputPlugin.goroutineCount, int32(val))
}<|MERGE_RESOLUTION|>--- conflicted
+++ resolved
@@ -77,7 +77,6 @@
 	// Partition key decides in which shard of your stream the data belongs to
 	partitionKey string
 	// Decides whether to append a newline after each data record
-<<<<<<< HEAD
 	appendNewline bool
 	timeKey       string
 	fmtStrftime   *strftime.Strftime
@@ -91,18 +90,6 @@
 	goroutineCount int32
 	// Used to implement backoff for concurrent flushes
 	concurrentRetries uint32
-=======
-	appendNewline                bool
-	timeKey                      string
-	fmtStrftime                  *strftime.Strftime
-	lastInvalidPartitionKeyIndex int
-	client                       PutRecordsClient
-	records                      []*kinesis.PutRecordsRequestEntry
-	dataLength                   int
-	timer                        *plugins.Timeout
-	PluginID                     int
-	random                       *random
->>>>>>> 09736e26
 }
 
 // NewOutputPlugin creates an OutputPlugin object
@@ -141,7 +128,6 @@
 	}
 
 	return &OutputPlugin{
-<<<<<<< HEAD
 		stream:        stream,
 		client:        client,
 		dataKeys:      dataKeys,
@@ -154,20 +140,6 @@
 		random:        random,
 		Concurrency:   concurrency,
 		retryLimit:    retryLimit,
-=======
-		stream:                       stream,
-		client:                       client,
-		records:                      records,
-		dataKeys:                     dataKeys,
-		partitionKey:                 partitionKey,
-		appendNewline:                appendNewline,
-		timeKey:                      timeKey,
-		fmtStrftime:                  timeFormatter,
-		lastInvalidPartitionKeyIndex: -1,
-		timer:                        timer,
-		PluginID:                     pluginID,
-		random:                       random,
->>>>>>> 09736e26
 	}, nil
 }
 
@@ -225,23 +197,7 @@
 		return fluentbit.FLB_OK
 	}
 
-<<<<<<< HEAD
 	*records = append(*records, &kinesis.PutRecordsRequestEntry{
-=======
-	newRecordSize := len(data) + len(partitionKey)
-
-	if len(outputPlugin.records) == maximumRecordsPerPut || (outputPlugin.dataLength+newRecordSize) > maximumPutRecordBatchSize {
-		retCode, err := outputPlugin.sendCurrentBatch()
-		if err != nil {
-			logrus.Errorf("[kinesis %d] %v\n", outputPlugin.PluginID, err)
-		}
-		if retCode != fluentbit.FLB_OK {
-			return retCode
-		}
-	}
-
-	outputPlugin.records = append(outputPlugin.records, &kinesis.PutRecordsRequestEntry{
->>>>>>> 09736e26
 		Data:         data,
 		PartitionKey: aws.String(partitionKey),
 	})
@@ -250,7 +206,6 @@
 
 // Flush sends the current buffer of log records
 // Returns FLB_OK, FLB_RETRY, FLB_ERROR
-<<<<<<< HEAD
 func (outputPlugin *OutputPlugin) Flush(records *[]*kinesis.PutRecordsRequestEntry) int {
 	// Use a different buffer to batch the logs
 	requestBuf := make([]*kinesis.PutRecordsRequestEntry, 0, maximumRecordsPerPut)
@@ -353,14 +308,7 @@
 	go outputPlugin.FlushWithRetries(count, records)
 
 	return output.FLB_OK
-=======
-func (outputPlugin *OutputPlugin) Flush() int {
-	retCode, err := outputPlugin.sendCurrentBatch()
-	if err != nil {
-		logrus.Errorf("[kinesis %d] %v\n", outputPlugin.PluginID, err)
-	}
-	return retCode
->>>>>>> 09736e26
+
 }
 
 func (outputPlugin *OutputPlugin) processRecord(record map[interface{}]interface{}, partitionKey string) ([]byte, error) {
@@ -394,16 +342,9 @@
 	return data, nil
 }
 
-<<<<<<< HEAD
 func (outputPlugin *OutputPlugin) sendCurrentBatch(records *[]*kinesis.PutRecordsRequestEntry, dataLength *int) (int, error) {
 	if len(*records) == 0 {
 		return fluentbit.FLB_OK, nil
-=======
-func (outputPlugin *OutputPlugin) sendCurrentBatch() (int, error) {
-	if outputPlugin.lastInvalidPartitionKeyIndex >= 0 {
-		logrus.Errorf("[kinesis %d] Invalid partition key. Failed to find partition_key %s in log record %s", outputPlugin.PluginID, outputPlugin.partitionKey, outputPlugin.records[outputPlugin.lastInvalidPartitionKeyIndex].Data)
-		outputPlugin.lastInvalidPartitionKeyIndex = -1
->>>>>>> 09736e26
 	}
 	outputPlugin.timer.Check()
 	response, err := outputPlugin.client.PutRecords(&kinesis.PutRecordsInput{
@@ -427,15 +368,11 @@
 
 // processAPIResponse processes the successful and failed records
 // it returns an error iff no records succeeded (i.e.) no progress has been made
-<<<<<<< HEAD
 func (outputPlugin *OutputPlugin) processAPIResponse(records *[]*kinesis.PutRecordsRequestEntry, dataLength *int, response *kinesis.PutRecordsOutput) (int, error) {
 
 	var retCode int = fluentbit.FLB_OK
 	var limitsExceeded bool
 
-=======
-func (outputPlugin *OutputPlugin) processAPIResponse(response *kinesis.PutRecordsOutput) (int, error) {
->>>>>>> 09736e26
 	if aws.Int64Value(response.FailedRecordCount) > 0 {
 		// start timer if all records failed (no progress has been made)
 		if aws.Int64Value(response.FailedRecordCount) == int64(len(*records)) {
@@ -453,13 +390,8 @@
 			}
 
 			if aws.StringValue(record.ErrorCode) == kinesis.ErrCodeProvisionedThroughputExceededException {
-<<<<<<< HEAD
 				retCode = fluentbit.FLB_RETRY
 				limitsExceeded = true
-=======
-				logrus.Warnf("[kinesis %d] Throughput limits for the stream may have been exceeded.", outputPlugin.PluginID)
-				return fluentbit.FLB_RETRY, nil
->>>>>>> 09736e26
 			}
 		}
 
@@ -476,17 +408,10 @@
 	} else {
 		// request fully succeeded
 		outputPlugin.timer.Reset()
-<<<<<<< HEAD
 		*records = (*records)[:0]
 		*dataLength = 0
 	}
 	return retCode, nil
-=======
-		outputPlugin.records = outputPlugin.records[:0]
-		outputPlugin.dataLength = 0
-	}
-	return fluentbit.FLB_OK, nil
->>>>>>> 09736e26
 }
 
 // randomString generates a random string of length 8

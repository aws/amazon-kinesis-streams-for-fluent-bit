// Copyright 2019-2020 Amazon.com, Inc. or its affiliates. All Rights Reserved.
//
// Licensed under the Apache License, Version 2.0 (the "License"). You may
// not use this file except in compliance with the License. A copy of the
// License is located at
//
//  http://aws.amazon.com/apache2.0/
//
// or in the "license" file accompanying this file. This file is distributed
// on an "AS IS" BASIS, WITHOUT WARRANTIES OR CONDITIONS OF ANY KIND, either
// express or implied. See the License for the specific language governing
// permissions and limitations under the License.

package main

import (
	"C"
	"fmt"
	"strings"
	"time"
	"unsafe"

	"github.com/aws/amazon-kinesis-firehose-for-fluent-bit/plugins"
	"github.com/aws/amazon-kinesis-streams-for-fluent-bit/kinesis"
	kinesisAPI "github.com/aws/aws-sdk-go/service/kinesis"
	"github.com/fluent/fluent-bit-go/output"
	"github.com/sirupsen/logrus"
)
import "strconv"

const (
	// Kinesis API Limit https://docs.aws.amazon.com/sdk-for-go/api/service/kinesis/#Kinesis.PutRecords
	maximumRecordsPerPut     = 500
	defaultConcurrentRetries = 4
)

var (
	pluginInstances []*kinesis.OutputPlugin
)

func addPluginInstance(ctx unsafe.Pointer) error {
	pluginID := len(pluginInstances)
	output.FLBPluginSetContext(ctx, pluginID)
	instance, err := newKinesisOutput(ctx, pluginID)
	if err != nil {
		return err
	}

	pluginInstances = append(pluginInstances, instance)
	return nil
}

func getPluginInstance(ctx unsafe.Pointer) *kinesis.OutputPlugin {
	pluginID := output.FLBPluginGetContext(ctx).(int)
	return pluginInstances[pluginID]
}

func newKinesisOutput(ctx unsafe.Pointer, pluginID int) (*kinesis.OutputPlugin, error) {
	stream := output.FLBPluginConfigKey(ctx, "stream")
	logrus.Infof("[kinesis %d] plugin parameter stream = '%s'", pluginID, stream)
	region := output.FLBPluginConfigKey(ctx, "region")
	logrus.Infof("[kinesis %d] plugin parameter region = '%s'", pluginID, region)
	dataKeys := output.FLBPluginConfigKey(ctx, "data_keys")
	logrus.Infof("[kinesis %d] plugin parameter data_keys = '%s'", pluginID, dataKeys)
	partitionKey := output.FLBPluginConfigKey(ctx, "partition_key")
	logrus.Infof("[kinesis %d] plugin parameter partition_key = '%s'", pluginID, partitionKey)
	roleARN := output.FLBPluginConfigKey(ctx, "role_arn")
	logrus.Infof("[kinesis %d] plugin parameter role_arn = '%s'", pluginID, roleARN)
	endpoint := output.FLBPluginConfigKey(ctx, "endpoint")
	logrus.Infof("[kinesis %d] plugin parameter endpoint = '%s'", pluginID, endpoint)
	appendNewline := output.FLBPluginConfigKey(ctx, "append_newline")
	logrus.Infof("[kinesis %d] plugin parameter append_newline = %s", pluginID, appendNewline)
	timeKey := output.FLBPluginConfigKey(ctx, "time_key")
	logrus.Infof("[firehose %d] plugin parameter time_key = '%s'\n", pluginID, timeKey)
	timeKeyFmt := output.FLBPluginConfigKey(ctx, "time_key_format")
	logrus.Infof("[firehose %d] plugin parameter time_key_format = '%s'\n", pluginID, timeKeyFmt)
	concurrency := output.FLBPluginConfigKey(ctx, "concurrency")
	logrus.Infof("[firehose %d] plugin parameter concurrency = '%s'\n", pluginID, concurrency)
	concurrencyRetries := output.FLBPluginConfigKey(ctx, "concurrency_retries")
	logrus.Infof("[firehose %d] plugin parameter concurrency_retries = '%s'\n", pluginID, concurrencyRetries)

	if stream == "" || region == "" {
		return nil, fmt.Errorf("[kinesis %d] stream and region are required configuration parameters", pluginID)
	}

	if partitionKey == "log" {
		return nil, fmt.Errorf("[kinesis %d] 'log' cannot be set as the partition key", pluginID)
	}

	if partitionKey == "" {
		logrus.Infof("[kinesis %d] no partition key provided. A random one will be generated.", pluginID)
	}

	appendNL := false
	if strings.ToLower(appendNewline) == "true" {
		appendNL = true
	}

	var concurrencyInt, concurrencyRetriesInt int
	var err error
	if concurrency != "" {
		concurrencyInt, err = strconv.Atoi(concurrency)
		if err != nil {
			logrus.Errorf("[kinesis %d] Invalid 'concurrency' value %s specified: %v", pluginID, concurrency, err)
			return nil, err
		}
		if concurrencyInt < 0 {
			logrus.Errorf("[kinesis %d] Invalid 'concurrency' value (%s) specified, must be a non-negative number", pluginID, concurrency)
			return nil, err
		}
	}

	if concurrencyRetries != "" {
		concurrencyRetriesInt, err = strconv.Atoi(concurrencyRetries)
		if err != nil {
			logrus.Errorf("[kinesis %d] Invalid 'concurrency_retries' value %s specified: %v", pluginID, concurrencyRetries, err)
			return nil, err
		}
		if concurrencyRetriesInt < 0 {
			logrus.Errorf("[kinesis %d] Invalid 'concurrency_retries' value (%s) specified, must be a non-negative number", pluginID, concurrencyRetries)
			return nil, err
		}
	} else {
		concurrencyRetriesInt = defaultConcurrentRetries
	}

	return kinesis.NewOutputPlugin(region, stream, dataKeys, partitionKey, roleARN, endpoint, timeKey, timeKeyFmt, concurrencyInt, concurrencyRetriesInt, appendNL, pluginID)
}

// The "export" comments have syntactic meaning
// This is how the compiler knows a function should be callable from the C code

//export FLBPluginRegister
func FLBPluginRegister(ctx unsafe.Pointer) int {
	return output.FLBPluginRegister(ctx, "kinesis", "Amazon Kinesis Data Streams Fluent Bit Plugin.")
}

//export FLBPluginInit
func FLBPluginInit(ctx unsafe.Pointer) int {
	plugins.SetupLogger()
	err := addPluginInstance(ctx)
	if err != nil {
		logrus.Errorf("[kinesis] Failed to initialize plugin: %v\n", err)
		return output.FLB_ERROR
	}
	return output.FLB_OK
}

//export FLBPluginFlushCtx
func FLBPluginFlushCtx(ctx, data unsafe.Pointer, length C.int, tag *C.char) int {
	kinesisOutput := getPluginInstance(ctx)

	fluentTag := C.GoString(tag)

	events, count, retCode := unpackRecords(kinesisOutput, data, length)
	if retCode != output.FLB_OK {
		logrus.Errorf("[kinesis %d] failed to unpackRecords with tag: %s\n", kinesisOutput.PluginID, fluentTag)

		return retCode
	}

	logrus.Debugf("[kinesis %d] Flushing %d logs with tag: %s\n", kinesisOutput.PluginID, count, fluentTag)
	if kinesisOutput.Concurrency > 0 {
		return kinesisOutput.FlushConcurrent(count, events)
	}

	return kinesisOutput.Flush(&events)
}

func unpackRecords(kinesisOutput *kinesis.OutputPlugin, data unsafe.Pointer, length C.int) ([]*kinesisAPI.PutRecordsRequestEntry, int, int) {
	var ret int
	var ts interface{}
	var timestamp time.Time
	var record map[interface{}]interface{}
	count := 0

	records := make([]*kinesisAPI.PutRecordsRequestEntry, 0, maximumRecordsPerPut)

	// Create Fluent Bit decoder
	dec := output.NewDecoder(data, int(length))

	for {
		//Extract Record
		ret, ts, record = output.GetRecord(dec)
		if ret != 0 {
			break
		}

		switch tts := ts.(type) {
		case output.FLBTime:
			timestamp = tts.Time
		case uint64:
			// when ts is of type uint64 it appears to
			// be the amount of seconds since unix epoch.
			timestamp = time.Unix(int64(tts), 0)
		default:
			timestamp = time.Now()
		}

		retCode := kinesisOutput.AddRecord(&records, record, &timestamp)
		if retCode != output.FLB_OK {
			return nil, 0, retCode
		}

		count++
	}
<<<<<<< HEAD
=======
	retCode := kinesisOutput.Flush()
	if retCode != output.FLB_OK {
		return retCode
	}
	logrus.Debugf("[kinesis %d] Processed %d events with tag %s\n", kinesisOutput.PluginID, count, fluentTag)
>>>>>>> 09736e26

	return records, count, output.FLB_OK
}

//export FLBPluginExit
func FLBPluginExit() int {
	// Before final exit, call Flush() for all the instances of the Output Plugin
<<<<<<< HEAD
	// for i := range pluginInstances {
	// 	pluginInstances[i].Flush(records)
	// }
=======
	for i := range pluginInstances {
		pluginInstances[i].Flush()
	}
>>>>>>> 09736e26

	return output.FLB_OK
}

func main() {
}<|MERGE_RESOLUTION|>--- conflicted
+++ resolved
@@ -204,30 +204,12 @@
 
 		count++
 	}
-<<<<<<< HEAD
-=======
-	retCode := kinesisOutput.Flush()
-	if retCode != output.FLB_OK {
-		return retCode
-	}
-	logrus.Debugf("[kinesis %d] Processed %d events with tag %s\n", kinesisOutput.PluginID, count, fluentTag)
->>>>>>> 09736e26
 
 	return records, count, output.FLB_OK
 }
 
 //export FLBPluginExit
 func FLBPluginExit() int {
-	// Before final exit, call Flush() for all the instances of the Output Plugin
-<<<<<<< HEAD
-	// for i := range pluginInstances {
-	// 	pluginInstances[i].Flush(records)
-	// }
-=======
-	for i := range pluginInstances {
-		pluginInstances[i].Flush()
-	}
->>>>>>> 09736e26
 
 	return output.FLB_OK
 }
